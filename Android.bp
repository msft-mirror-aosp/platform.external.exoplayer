//
// Copyright (C) 2019 The Android Open Source Project
//
// Licensed under the Apache License, Version 2.0 (the "License");
// you may not use this file except in compliance with the License.
// You may obtain a copy of the License at
//
//      http://www.apache.org/licenses/LICENSE-2.0
//
// Unless required by applicable law or agreed to in writing, software
// distributed under the License is distributed on an "AS IS" BASIS,
// WITHOUT WARRANTIES OR CONDITIONS OF ANY KIND, either express or implied.
// See the License for the specific language governing permissions and
// limitations under the License.
//

// README:
// - Before expanding the visiblity of any of the targets in this file,
//   please add a test that covers the new dependencies in the TEST_MAPPING file
//   of this directory. We cannot guarantee that ExoPlayer dependents will not
//   be accidentally broken if it is not covered by presubmit.
// - The names in this files follow the pattern exoplayer-dep_name[-module_name]
//   where dep_name identifies the client, and module_name disambiguates the
//   module for cases where necessary (example: The same client depends
//   separately on two exoplayer modules).

package {
    default_applicable_licenses: ["external_exoplayer_license"],
}

// Added automatically by a large-scale-change
// See: http://go/android-license-faq
license {
    name: "external_exoplayer_license",
    visibility: [":__subpackages__"],
    license_kinds: [
        "SPDX-license-identifier-Apache-2.0",
    ],
    license_text: [
        "LICENSE",
    ],
}

android_library {
    name: "exoplayer-mediaprovider-ui",
    srcs: [
        "tree_8e57d3715f9092d5ec54ebe2e538f34bfcc34479/library/ui/src/main/java/**/*.java",
    ],
    resource_dirs: [
        "tree_8e57d3715f9092d5ec54ebe2e538f34bfcc34479/library/ui/src/main/res",
    ],
    sdk_version: "31", // Needs to be a prebuilt, so not "current".
    min_sdk_version: "19", // match with tree_8e57d3715f9092d5ec54ebe2e538f34bfcc34479/constants.gradle
    libs: ["androidx.annotation_annotation"],
    static_libs: [
        "androidx.core_core",
        "androidx.media_media",
        "androidx.recyclerview_recyclerview",
        "error_prone_annotations",
        "exoplayer-annotation_stubs",
        "exoplayer-mediaprovider-core",
        "guava",
        "jsr305",
    ],
    apex_available: [
        "com.android.mediaprovider",
        "//apex_available:platform",
    ],

    manifest: "tree_8e57d3715f9092d5ec54ebe2e538f34bfcc34479/library/ui/src/main/AndroidManifest.xml",
    jarjar_rules: "annotation-stripping-jarjar-rules.txt",
    visibility: ["//packages/providers/MediaProvider:__subpackages__"],
    lint: {
        baseline_filename: "lint-baseline.xml",
    },
}

// Needed because exoplayer-mediaprovider-ui depends on a resource from core, using the core package
// name, meaning the resources from this target need to use the package name from core's manifest,
// while exoplayer-mediaprovider-ui resources need to keep ui's package name.
android_library {
    name: "exoplayer-mediaprovider-core",
    srcs: [
        "tree_8e57d3715f9092d5ec54ebe2e538f34bfcc34479/library/common/src/main/java/**/*.java",
        "tree_8e57d3715f9092d5ec54ebe2e538f34bfcc34479/library/core/src/main/java/**/*/*.java",
        "tree_8e57d3715f9092d5ec54ebe2e538f34bfcc34479/library/database/src/main/java/**/*.java",
        "tree_8e57d3715f9092d5ec54ebe2e538f34bfcc34479/library/datasource/src/main/java/**/*.java",
        "tree_8e57d3715f9092d5ec54ebe2e538f34bfcc34479/library/decoder/src/main/java/**/*.java",
        "tree_8e57d3715f9092d5ec54ebe2e538f34bfcc34479/library/extractor/src/main/java/**/*.java",
    ],
    resource_dirs: [
        "tree_8e57d3715f9092d5ec54ebe2e538f34bfcc34479/library/core/src/main/res",
    ],
    sdk_version: "31", // Needs to be a prebuilt, so not "current".
    min_sdk_version: "19", // match with tree_8e57d3715f9092d5ec54ebe2e538f34bfcc34479/constants.gradle
    libs: ["androidx.annotation_annotation"],
    static_libs: [
        "androidx.core_core",
        "androidx.media_media",
        "androidx.recyclerview_recyclerview",
        "error_prone_annotations",
        "exoplayer-annotation_stubs",
        "guava",
        "jsr305",
    ],
    apex_available: [
        "com.android.mediaprovider",
        "//apex_available:platform",
    ],
    manifest: "tree_8e57d3715f9092d5ec54ebe2e538f34bfcc34479/library/core/src/main/AndroidManifest.xml",
    jarjar_rules: "annotation-stripping-jarjar-rules.txt",
    visibility: ["//visibility:private"],
    lint: {
        baseline_filename: "lint-baseline.xml",
    },
}

// Used by MediaMuxerTest to test features not supported by MediaExtractor.
android_library {
    name: "exoplayer-mediamuxer_tests",
    srcs: [
        "tree_15dc86382f17a24a3e881e52e31a810c1ea44b49/library/common/src/main/java/**/*.java",
        "tree_15dc86382f17a24a3e881e52e31a810c1ea44b49/library/decoder/src/main/java/**/*.java",
        "tree_15dc86382f17a24a3e881e52e31a810c1ea44b49/library/core/src/main/java/**/*.java",
        "tree_15dc86382f17a24a3e881e52e31a810c1ea44b49/library/database/src/main/java/**/*.java",
        "tree_15dc86382f17a24a3e881e52e31a810c1ea44b49/library/datasource/src/main/java/**/*.java",
        "tree_15dc86382f17a24a3e881e52e31a810c1ea44b49/library/extractor/src/main/java/**/*.java",
    ],
    manifest: "tree_15dc86382f17a24a3e881e52e31a810c1ea44b49/library/core/src/main/AndroidManifest.xml",
    resource_dirs: [
        "tree_15dc86382f17a24a3e881e52e31a810c1ea44b49/library/core/src/main/res",
    ],
    sdk_version: "31", // Needs to be a prebuilt, so not "current".
    min_sdk_version: "19", // match with tree_15dc86382f17a24a3e881e52e31a810c1ea44b49/constants.gradle
    libs: ["androidx.annotation_annotation"],
    static_libs: [
        "androidx.core_core",
        "error_prone_annotations",
        "exoplayer-annotation_stubs",
        "guava",
        "jsr305",
    ],
    jarjar_rules: "annotation-stripping-jarjar-rules.txt",
    visibility: ["//cts/tests/tests/media/muxer:__subpackages__"],
    lint: {
        baseline_filename: "lint-baseline.xml",
    },
}

// Used by MediaParser to implement media container files parsing.
java_library {
    name: "exoplayer-media_apex",
    srcs: [
        "tree_15dc86382f17a24a3e881e52e31a810c1ea44b49/library/decoder/src/main/java/**/*.java",
        "tree_15dc86382f17a24a3e881e52e31a810c1ea44b49/library/extractor/src/main/java/**/*.java",
        "tree_15dc86382f17a24a3e881e52e31a810c1ea44b49/library/common/src/main/java/**/*.java",
    ],
    sdk_version: "31", // Needs to be a prebuilt, so not "current".
    apex_available: [
        "com.android.media",
        "//apex_available:platform",
    ],
    min_sdk_version: "19", // match with tree_15dc86382f17a24a3e881e52e31a810c1ea44b49/constants.gradle
    libs: ["androidx.annotation_annotation"],
    static_libs: [
        "exoplayer-annotation_stubs",
        "error_prone_annotations",
        "guava",
        "jsr305",
    ],
    jarjar_rules: "annotation-stripping-jarjar-rules.txt",
    visibility: [
        "//frameworks/base:__subpackages__",
        "//packages/modules/Media/apex/framework",
    ],
    lint: {
        baseline_filename: "lint-baseline.xml",
    },
}

android_library {
    name: "exoplayer-vendor_cwral",
    srcs: [
        "tree_8e57d3715f9092d5ec54ebe2e538f34bfcc34479/extensions/vp9/src/main/java/com/google/android/exoplayer2/ext/vp9/*.java",
    ],
<<<<<<< HEAD
    resource_dirs: [
        "tree_15dc86382f17a24a3e881e52e31a810c1ea44b49/library/core/src/main/res",
    ],
    manifest: "tree_15dc86382f17a24a3e881e52e31a810c1ea44b49/library/core/src/main/AndroidManifest.xml",
    sdk_version: "31", // Needs to be a prebuilt, so not "current".
    min_sdk_version: "19", // match with tree_15dc86382f17a24a3e881e52e31a810c1ea44b49/constants.gradle
=======
    sdk_version: "31",     // Needs to be a prebuilt, so not "current".
    min_sdk_version: "19", // match with
                           // tree_8e57d3715f9092d5ec54ebe2e538f34bfcc34479/constants.gradle
    libs: ["androidx.annotation_annotation"],
    static_libs: [
        "androidx.core_core",
        "error_prone_annotations",
        "exoplayer-annotation_stubs",
        "exoplayer-vendor_cwral-core",
        "guava",
        "jsr305",
    ],
>>>>>>> 16ce06b9
    apex_available: [
        "//apex_available:platform",
    ], 
    manifest: "tree_8e57d3715f9092d5ec54ebe2e538f34bfcc34479/library/core/src/main/AndroidManifest.xml",
  jarjar_rules: "annotation-stripping-jarjar-rules.txt",
    visibility: ["//vendor:__subpackages__"],
}

android_library {
    name: "exoplayer-vendor_cwral-core",
    srcs: [
        "tree_8e57d3715f9092d5ec54ebe2e538f34bfcc34479/library/common/src/main/java/**/*.java",
        "tree_8e57d3715f9092d5ec54ebe2e538f34bfcc34479/library/core/src/main/java/**/*/*.java",
        "tree_8e57d3715f9092d5ec54ebe2e538f34bfcc34479/library/database/src/main/java/**/*.java",
        "tree_8e57d3715f9092d5ec54ebe2e538f34bfcc34479/library/datasource/src/main/java/**/*.java",
        "tree_8e57d3715f9092d5ec54ebe2e538f34bfcc34479/library/decoder/src/main/java/**/*.java",
        "tree_8e57d3715f9092d5ec54ebe2e538f34bfcc34479/library/extractor/src/main/java/**/*.java",
    ],
    resource_dirs: [
        "tree_8e57d3715f9092d5ec54ebe2e538f34bfcc34479/library/core/src/main/res",
    ],
    sdk_version: "31",     // Needs to be a prebuilt, so not "current".
    min_sdk_version: "19", // match with
                           // tree_8e57d3715f9092d5ec54ebe2e538f34bfcc34479/constants.gradle
    libs: ["androidx.annotation_annotation"],
    static_libs: [
        "androidx.core_core",
        "error_prone_annotations",
        "exoplayer-annotation_stubs",
        "guava",
        "jsr305",
    ],
    apex_available: [
        "//apex_available:platform",
    ],
    manifest: "tree_8e57d3715f9092d5ec54ebe2e538f34bfcc34479/library/core/src/main/AndroidManifest.xml",
    jarjar_rules: "annotation-stripping-jarjar-rules.txt",
<<<<<<< HEAD
    visibility: ["//vendor:__subpackages__"], // Visibility for vendor's subdirs is not allowed, so
    // we can limit visibility to vendor, at most.
    lint: {
        baseline_filename: "lint-baseline.xml",
    },
=======
    visibility: ["//visibility:private"],
>>>>>>> 16ce06b9
}

// Exposes util classes for testing MediaParser.
android_library {
    name: "exoplayer-cts_media-test_utils",
    manifest: "tree_15dc86382f17a24a3e881e52e31a810c1ea44b49/library/extractor/src/test/AndroidManifest.xml",
    srcs: [
        "tree_15dc86382f17a24a3e881e52e31a810c1ea44b49/library/datasource/src/main/java/**/*.java",
        "tree_15dc86382f17a24a3e881e52e31a810c1ea44b49/library/database/src/main/java/**/*.java",
        "tree_15dc86382f17a24a3e881e52e31a810c1ea44b49/testutils/src/main/java/com/google/android/exoplayer2/testutil/Dumper.java",
        "tree_15dc86382f17a24a3e881e52e31a810c1ea44b49/testutils/src/main/java/com/google/android/exoplayer2/testutil/FakeExtractorInput.java",
        "tree_15dc86382f17a24a3e881e52e31a810c1ea44b49/testutils/src/main/java/com/google/android/exoplayer2/testutil/FakeExtractorOutput.java",
        "tree_15dc86382f17a24a3e881e52e31a810c1ea44b49/testutils/src/main/java/com/google/android/exoplayer2/testutil/FakeTrackOutput.java",
        "tree_15dc86382f17a24a3e881e52e31a810c1ea44b49/testutils/src/main/java/com/google/android/exoplayer2/testutil/TestUtil.java",
        "tree_15dc86382f17a24a3e881e52e31a810c1ea44b49/testutils/src/main/java/com/google/android/exoplayer2/testutil/TestUtil.java",
        "tree_15dc86382f17a24a3e881e52e31a810c1ea44b49/testutils/src/main/java/com/google/android/exoplayer2/testutil/DumpableFormat.java",
        "tree_15dc86382f17a24a3e881e52e31a810c1ea44b49/testutils/src/main/java/com/google/android/exoplayer2/testutil/NoUidTimeline.java",
        "tree_15dc86382f17a24a3e881e52e31a810c1ea44b49/library/core/src/main/java/com/google/android/exoplayer2/source/ForwardingTimeline.java",
    ],
    sdk_version: "31",
    min_sdk_version: "19", // match with tree_15dc86382f17a24a3e881e52e31a810c1ea44b49/constants.gradle
    libs: ["androidx.annotation_annotation"],
    static_libs: [
        "exoplayer-annotation_stubs",
        "exoplayer-media_apex",
        "truth",
        "junit",
        "androidx.test.core",
    ],
    jarjar_rules: "annotation-stripping-jarjar-rules.txt",
    visibility: ["//cts/tests/tests/mediaparser:__subpackages__"],
    lint: {
        baseline_filename: "lint-baseline.xml",
    },
}

// Exposes the assets for testing MediaParser.
android_library {
    name: "exoplayer-cts_media-test_assets",
    manifest: "tree_15dc86382f17a24a3e881e52e31a810c1ea44b49/library/extractor/src/main/AndroidManifest.xml",
    srcs: [],
    min_sdk_version: "19", // match with tree_15dc86382f17a24a3e881e52e31a810c1ea44b49/constants.gradle
    visibility: ["//cts/tests/tests/mediaparser:__subpackages__"],
    asset_dirs: ["tree_15dc86382f17a24a3e881e52e31a810c1ea44b49/testdata/src/test/assets/"],
    // Do not compress media files.
    aaptflags: [
        "-0 .ac3",
        "-0 .ac4",
        "-0 .adts",
        "-0 .amr",
        "-0 .eac3",
        "-0 .flac",
        "-0 .flv",
        "-0 .id3",
        "-0 .mkv",
        "-0 .mp3",
        "-0 .mp4",
        "-0 .mpg",
        "-0 .ogg",
        "-0 .opus",
        "-0 .ps",
        "-0 .rawcc",
        "-0 .ts",
        "-0 .wav",
        "-0 .webm",
    ],
    lint: {
        baseline_filename: "lint-baseline.xml",
    },
}

// Compile dummy implementations of annotations used by exoplayer but not
// present in the Android tree.
java_library {
    name: "exoplayer-annotation_stubs",
    host_supported: true,
    sdk_version: "core_current",
    apex_available: [
        "//apex_available:anyapex",
        "//apex_available:platform",
    ],
    min_sdk_version: "19",
    srcs: ["annotation-stubs/src/**/*.java"],
    static_libs: ["jsr305"],
    visibility: ["//visibility:private"],
<<<<<<< HEAD
    lint: {
        baseline_filename: "lint-baseline.xml",
    },
}
=======
}
>>>>>>> 16ce06b9
<|MERGE_RESOLUTION|>--- conflicted
+++ resolved
@@ -183,17 +183,8 @@
     srcs: [
         "tree_8e57d3715f9092d5ec54ebe2e538f34bfcc34479/extensions/vp9/src/main/java/com/google/android/exoplayer2/ext/vp9/*.java",
     ],
-<<<<<<< HEAD
-    resource_dirs: [
-        "tree_15dc86382f17a24a3e881e52e31a810c1ea44b49/library/core/src/main/res",
-    ],
-    manifest: "tree_15dc86382f17a24a3e881e52e31a810c1ea44b49/library/core/src/main/AndroidManifest.xml",
-    sdk_version: "31", // Needs to be a prebuilt, so not "current".
-    min_sdk_version: "19", // match with tree_15dc86382f17a24a3e881e52e31a810c1ea44b49/constants.gradle
-=======
-    sdk_version: "31",     // Needs to be a prebuilt, so not "current".
-    min_sdk_version: "19", // match with
-                           // tree_8e57d3715f9092d5ec54ebe2e538f34bfcc34479/constants.gradle
+    sdk_version: "31", // Needs to be a prebuilt, so not "current".
+    min_sdk_version: "19", // match with tree_8e57d3715f9092d5ec54ebe2e538f34bfcc34479/constants.gradle
     libs: ["androidx.annotation_annotation"],
     static_libs: [
         "androidx.core_core",
@@ -203,13 +194,15 @@
         "guava",
         "jsr305",
     ],
->>>>>>> 16ce06b9
-    apex_available: [
-        "//apex_available:platform",
-    ], 
+    apex_available: [
+        "//apex_available:platform",
+    ],
     manifest: "tree_8e57d3715f9092d5ec54ebe2e538f34bfcc34479/library/core/src/main/AndroidManifest.xml",
-  jarjar_rules: "annotation-stripping-jarjar-rules.txt",
+    jarjar_rules: "annotation-stripping-jarjar-rules.txt",
     visibility: ["//vendor:__subpackages__"],
+    lint: {
+        baseline_filename: "lint-baseline.xml",
+    },
 }
 
 android_library {
@@ -225,9 +218,8 @@
     resource_dirs: [
         "tree_8e57d3715f9092d5ec54ebe2e538f34bfcc34479/library/core/src/main/res",
     ],
-    sdk_version: "31",     // Needs to be a prebuilt, so not "current".
-    min_sdk_version: "19", // match with
-                           // tree_8e57d3715f9092d5ec54ebe2e538f34bfcc34479/constants.gradle
+    sdk_version: "31", // Needs to be a prebuilt, so not "current".
+    min_sdk_version: "19", // match with tree_8e57d3715f9092d5ec54ebe2e538f34bfcc34479/constants.gradle
     libs: ["androidx.annotation_annotation"],
     static_libs: [
         "androidx.core_core",
@@ -241,15 +233,10 @@
     ],
     manifest: "tree_8e57d3715f9092d5ec54ebe2e538f34bfcc34479/library/core/src/main/AndroidManifest.xml",
     jarjar_rules: "annotation-stripping-jarjar-rules.txt",
-<<<<<<< HEAD
-    visibility: ["//vendor:__subpackages__"], // Visibility for vendor's subdirs is not allowed, so
-    // we can limit visibility to vendor, at most.
-    lint: {
-        baseline_filename: "lint-baseline.xml",
-    },
-=======
     visibility: ["//visibility:private"],
->>>>>>> 16ce06b9
+    lint: {
+        baseline_filename: "lint-baseline.xml",
+    },
 }
 
 // Exposes util classes for testing MediaParser.
@@ -335,11 +322,7 @@
     srcs: ["annotation-stubs/src/**/*.java"],
     static_libs: ["jsr305"],
     visibility: ["//visibility:private"],
-<<<<<<< HEAD
-    lint: {
-        baseline_filename: "lint-baseline.xml",
-    },
-}
-=======
-}
->>>>>>> 16ce06b9
+    lint: {
+        baseline_filename: "lint-baseline.xml",
+    },
+}